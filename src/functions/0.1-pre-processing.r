--- conflicted
+++ resolved
@@ -67,13 +67,10 @@
 
     subsetRaster <- terra::rast(allFiles)
 
-<<<<<<< HEAD
     # assign generic CRS if none exists
     subsetRaster <- assignGenericCRS(subsetRaster)
 
-=======
     # for ground truth column (3): keep the single/first layer only
->>>>>>> ca4f438f
     if (column == 3) {
       subsetRaster <- subsetRaster[[1]]
     }
