--- conflicted
+++ resolved
@@ -109,15 +109,8 @@
 )
 
 # check and mask NA values in training rasters -------------------
-<<<<<<< HEAD
 # removed mask, now it just adds a message to run log if uneven number of NA values across training data
 checkNA(trainingRasterList)
-=======
-trainingRasterList <- checkAndMaskNA(trainingRasterList)
-
-# Extract raster values for diagnostics
-rastLayerHistogram <- getRastLayerHistogram(trainingRasterList)
->>>>>>> a58ecd09
 
 # Setup empty dataframes to accept output in SyncroSim datasheet format ------
 rasterOutputDataframe <- data.frame(
@@ -184,7 +177,12 @@
 variableImportance <- modelOut[[2]]
 
 # Extract raster values for diagnostics
-rastLayerHistogram <- getRastLayerHistogram(trainingRasterList, modelOut, nBins = 20, nSample = 10000)
+rastLayerHistogram <- getRastLayerHistogram(
+  trainingRasterList,
+  modelOut,
+  nBins = 20,
+  nSample = 10000
+)
 
 if (modelType == "CNN") {
   # Save Torch weights separately
