docs/
dev/
<<<<<<< HEAD
=======
dev2/
>>>>>>> 84b08a2c
scratch/<|MERGE_RESOLUTION|>--- conflicted
+++ resolved
@@ -1,7 +1,4 @@
 docs/
 dev/
-<<<<<<< HEAD
-=======
 dev2/
->>>>>>> 84b08a2c
 scratch/